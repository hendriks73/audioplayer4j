--- conflicted
+++ resolved
@@ -2,11 +2,7 @@
          xsi:schemaLocation="http://maven.apache.org/POM/4.0.0 http://maven.apache.org/maven-v4_0_0.xsd">
     <modelVersion>4.0.0</modelVersion>
     <groupId>com.tagtraum</groupId>
-<<<<<<< HEAD
-    <version>0.9.2</version>
-=======
-    <version>0.9.3-SNAPSHOT</version>
->>>>>>> 11e50d5f
+    <version>0.9.3</version>
     <artifactId>audioplayer4j</artifactId>
     <packaging>pom</packaging>
     <name>audioplayer4j Parent</name>
