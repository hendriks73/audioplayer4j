<project xmlns="http://maven.apache.org/POM/4.0.0" xmlns:xsi="http://www.w3.org/2001/XMLSchema-instance"
         xsi:schemaLocation="http://maven.apache.org/POM/4.0.0 http://maven.apache.org/maven-v4_0_0.xsd">
    <modelVersion>4.0.0</modelVersion>
    <parent>
        <groupId>com.tagtraum</groupId>
        <artifactId>audioplayer4j</artifactId>
<<<<<<< HEAD
        <version>0.9.3</version>
=======
        <version>0.9.4-SNAPSHOT</version>
>>>>>>> 9fba79ac
        <relativePath>../pom.xml</relativePath>
    </parent>
    <artifactId>audioplayer4j-complete</artifactId>
    <packaging>jar</packaging>
    <name>audioplayer4j Complete (Java+native)</name>

    <dependencies>
        <dependency>
            <groupId>org.openjfx</groupId>
            <artifactId>javafx-base</artifactId>
            <scope>provided</scope>
        </dependency>
        <dependency>
            <groupId>org.openjfx</groupId>
            <artifactId>javafx-swing</artifactId>
            <scope>provided</scope>
        </dependency>
        <dependency>
            <groupId>org.openjfx</groupId>
            <artifactId>javafx-media</artifactId>
            <scope>provided</scope>
        </dependency>
        <dependency>
            <groupId>org.openjfx</groupId>
            <artifactId>javafx-graphics</artifactId>
            <scope>provided</scope>
        </dependency>
        <dependency>
            <groupId>com.tagtraum</groupId>
            <artifactId>ffsampledsp-complete</artifactId>
            <scope>test</scope>
            <version>LATEST</version>
        </dependency>
        <dependency>
            <groupId>com.tagtraum</groupId>
            <artifactId>casampledsp-complete</artifactId>
            <scope>test</scope>
            <version>LATEST</version>
        </dependency>
    </dependencies>

    <build>
        <plugins>
            <plugin>
                <groupId>org.apache.maven.plugins</groupId>
                <artifactId>maven-surefire-plugin</artifactId>
                <configuration>
                    <systemPropertyVariables>
                        <!-- Set JUL Formatting -->
                        <java.util.logging.SimpleFormatter.format>%1$tY-%1$tm-%1$td %1$tH:%1$tM:%1$tS.%1$tL %4$-7s %2$s %5$s%6$s%n</java.util.logging.SimpleFormatter.format>
                        <java.util.logging.ConsoleHandler.level>FINEST</java.util.logging.ConsoleHandler.level>
                    </systemPropertyVariables>
                </configuration>
            </plugin>
            <plugin>
                <artifactId>maven-site-plugin</artifactId>
                <configuration>
                    <generateReports>false</generateReports>
                </configuration>
            </plugin>
            <plugin>
                <groupId>org.codehaus.mojo</groupId>
                <artifactId>build-helper-maven-plugin</artifactId>
                <executions>
                    <execution>
                        <id>add-source</id>
                        <phase>generate-sources</phase>
                        <goals>
                            <goal>add-source</goal>
                        </goals>
                        <configuration>
                            <sources>
                                <source>${project.build.directory}/upstream-sources/</source>
                            </sources>
                        </configuration>
                    </execution>
                    <execution>
                        <id>add-resource</id>
                        <phase>generate-resources</phase>
                        <goals>
                            <goal>add-resource</goal>
                        </goals>
                        <configuration>
                            <resources>
                                <resource>
                                    <filtering>true</filtering>
                                    <directory>${project.build.directory}/upstream-resources/</directory>
                                </resource>
                            </resources>
                        </configuration>
                    </execution>
                </executions>
            </plugin>
            <plugin>
                <groupId>org.apache.maven.plugins</groupId>
                <artifactId>maven-resources-plugin</artifactId>
                <executions>
                    <execution>
                        <id>upstream-sources</id>
                        <phase>generate-sources</phase>
                        <goals>
                            <goal>copy-resources</goal>
                        </goals>
                        <configuration>
                            <outputDirectory>${project.build.directory}/upstream-sources/</outputDirectory>
                            <overwrite>true</overwrite>
                            <resources>
                                <resource>
                                    <directory>../audioplayer4j-java/src/main/java/</directory>
                                </resource>
                            </resources>
                        </configuration>
                    </execution>
                    <execution>
                        <id>upstream-resources</id>
                        <phase>generate-resources</phase>
                        <goals>
                            <goal>copy-resources</goal>
                        </goals>
                        <configuration>
                            <outputDirectory>${project.build.directory}/upstream-resources/</outputDirectory>
                            <overwrite>true</overwrite>
                            <resources>
                                <resource>
                                    <directory>../audioplayer4j-java/src/main/resources/</directory>
                                </resource>
                            </resources>
                        </configuration>
                    </execution>
                </executions>
            </plugin>
        </plugins>
    </build>

    <profiles>

        <!-- Mac-specific Config -->
        <profile>
            <id>platform-mac</id>
            <activation>
                <os>
                    <family>mac</family>
                </os>
            </activation>
            <dependencies>
                <dependency>
                    <groupId>com.tagtraum</groupId>
                    <artifactId>audioplayer4j-x86_64-macos</artifactId>
                    <version>${project.version}</version>
                    <type>dylib</type>
                    <scope>provided</scope>
                </dependency>
                <dependency>
                    <groupId>com.tagtraum</groupId>
                    <artifactId>audioplayer4j-aarch64-macos</artifactId>
                    <version>${project.version}</version>
                    <type>dylib</type>
                    <scope>provided</scope>
                </dependency>
            </dependencies>
            <build>
                <plugins>
                    <plugin>
                        <groupId>org.apache.maven.plugins</groupId>
                        <artifactId>maven-dependency-plugin</artifactId>
                        <executions>
                            <execution>
                                <id>copy</id>
                                <phase>generate-sources</phase>
                                <goals>
                                    <goal>copy</goal>
                                </goals>
                                <configuration>
                                    <artifactItems>
                                        <artifactItem>
                                            <groupId>com.tagtraum</groupId>
                                            <artifactId>audioplayer4j-x86_64-macos</artifactId>
                                            <version>${project.version}</version>
                                            <type>dylib</type>
                                            <overWrite>true</overWrite>
                                            <outputDirectory>${project.build.directory}/classes</outputDirectory>
                                        </artifactItem>
                                        <artifactItem>
                                            <groupId>com.tagtraum</groupId>
                                            <artifactId>audioplayer4j-aarch64-macos</artifactId>
                                            <version>${project.version}</version>
                                            <type>dylib</type>
                                            <overWrite>true</overWrite>
                                            <outputDirectory>${project.build.directory}/classes</outputDirectory>
                                        </artifactItem>
                                    </artifactItems>
                                </configuration>
                            </execution>
                        </executions>
                    </plugin>
                </plugins>
            </build>
        </profile>

        <!-- release profile -->
        <profile>
            <!-- must be explicitly activated! -->
            <id>release</id>
            <activation>
                <property>
                    <name>performRelease</name>
                    <value>true</value>
                </property>
            </activation>
            <dependencies>
                <!-- Mac -->
                <dependency>
                    <groupId>com.tagtraum</groupId>
                    <artifactId>audioplayer4j-x86_64-macos</artifactId>
                    <version>${project.version}</version>
                    <type>dylib</type>
                    <scope>provided</scope>
                </dependency>
                <dependency>
                    <groupId>com.tagtraum</groupId>
                    <artifactId>audioplayer4j-aarch64-macos</artifactId>
                    <version>${project.version}</version>
                    <type>dylib</type>
                    <scope>provided</scope>
                </dependency>
            </dependencies>
            <build>
                <plugins>
                    <plugin>
                        <groupId>org.apache.maven.plugins</groupId>
                        <artifactId>maven-dependency-plugin</artifactId>
                        <executions>
                            <execution>
                                <id>copy</id>
                                <phase>generate-sources</phase>
                                <goals>
                                    <goal>copy</goal>
                                </goals>
                                <configuration>
                                    <artifactItems>
                                        <!-- Mac -->
                                        <artifactItem>
                                            <groupId>com.tagtraum</groupId>
                                            <artifactId>audioplayer4j-x86_64-macos</artifactId>
                                            <version>${project.version}</version>
                                            <type>dylib</type>
                                            <overWrite>true</overWrite>
                                            <outputDirectory>${project.build.directory}/classes</outputDirectory>
                                        </artifactItem>
                                        <artifactItem>
                                            <groupId>com.tagtraum</groupId>
                                            <artifactId>audioplayer4j-aarch64-macos</artifactId>
                                            <version>${project.version}</version>
                                            <type>dylib</type>
                                            <overWrite>true</overWrite>
                                            <outputDirectory>${project.build.directory}/classes</outputDirectory>
                                        </artifactItem>
                                    </artifactItems>
                                </configuration>
                            </execution>
                        </executions>
                    </plugin>
                </plugins>
            </build>
        </profile>
    </profiles>
</project><|MERGE_RESOLUTION|>--- conflicted
+++ resolved
@@ -4,11 +4,7 @@
     <parent>
         <groupId>com.tagtraum</groupId>
         <artifactId>audioplayer4j</artifactId>
-<<<<<<< HEAD
-        <version>0.9.3</version>
-=======
-        <version>0.9.4-SNAPSHOT</version>
->>>>>>> 9fba79ac
+        <version>0.9.4</version>
         <relativePath>../pom.xml</relativePath>
     </parent>
     <artifactId>audioplayer4j-complete</artifactId>
