--- conflicted
+++ resolved
@@ -3,11 +3,7 @@
     <parent>
         <groupId>com.tagtraum</groupId>
         <artifactId>audioplayer4j</artifactId>
-<<<<<<< HEAD
-        <version>0.9.1</version>
-=======
-        <version>0.9.2-SNAPSHOT</version>
->>>>>>> 977ed1a2
+        <version>0.9.2</version>
         <relativePath>../pom.xml</relativePath>
     </parent>
     <artifactId>audioplayer4j-java</artifactId>
